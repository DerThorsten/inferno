--- conflicted
+++ resolved
@@ -2,10 +2,6 @@
 from inspect import signature
 import os
 import shutil
-<<<<<<< HEAD
-import contextlib
-=======
->>>>>>> e8f204de
 
 # These are fetched from globals, they're not unused
 # noinspection PyUnresolvedReferences
@@ -1194,9 +1190,7 @@
 
         # Cast to the right dtype and return
         batch = self.cast(batch)
-<<<<<<< HEAD
-=======
-        # Second, set whether gradients are required
+        # Set gradients if required
         variable_batch = []
         for batch_num, _batch in enumerate(batch):
             if thu.is_tensor(_batch):
@@ -1208,7 +1202,6 @@
                 raise RuntimeError(f"Was Expecting batch at index {batch_num} to be either a "
                                    f"tensor or a list of tensors. Got {type(_batch)} instead.")
         batch = type(batch)(variable_batch)
->>>>>>> e8f204de
         return batch
 
     def next_iteration(self):
